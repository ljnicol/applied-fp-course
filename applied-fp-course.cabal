--- conflicted
+++ resolved
@@ -145,13 +145,9 @@
                      , Level06Tests
                      , Level07Tests
 
-<<<<<<< HEAD
                      , Helpers
 
-  build-depends:       base >= 4.8 && <4.12
-=======
   build-depends:       base >= 4.8 && <4.13
->>>>>>> 14ebd0f8
                      , applied-fp-course
                      , wai == 3.2.*
                      , wai-extra == 3.0.*
@@ -186,7 +182,6 @@
                      , mtl == 2.2.*
                      , hspec >= 2.2 && < 3.0
                      , hspec-wai >= 0.6 && < 0.10
-<<<<<<< HEAD
                      , doctest >= 0.11 && < 0.16
                      , semigroups == 0.18.*
                      , tasty >= 0.8 && < 1.2
@@ -197,9 +192,6 @@
                      , http-types >= 0.9 && < 0.13
                      , transformers >= 0.4 && < 0.6
                      , mmorph
-=======
-                     , doctest >= 0.11 && < 0.17
->>>>>>> 14ebd0f8
 
 -- Level Executables
 executable level01-exe
